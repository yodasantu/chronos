--- conflicted
+++ resolved
@@ -6,8 +6,7 @@
 
 Starting with Chronos 2.0, Chronos uses the [Chaos Framework](https://github.com/mesosphere/chaos), a minimal Jetty, Guice, Jersey & Jackson library, that also handles command line arguments - which in turn uses [Scallop](https://github.com/scallop/scallop).
 
-<<<<<<< HEAD
-To get a full list of options, use start-chronos.bash --help.
+To get a full list of options, use `start-chronos.bash --help`.
 
 If you installed chronos via package, run `/usr/bin/chronos run_jar --help`.
 
@@ -138,7 +137,4 @@
     --zk_timeout  <arg>                         The timeout for ZooKeeper in
                                                 milliseconds (default = 10000)
     --help                                      Show help message
-```
-=======
-To get a full list of options, use `start-chronos.bash --help`.
->>>>>>> 9ae76372
+```